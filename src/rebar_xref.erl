--- conflicted
+++ resolved
@@ -37,9 +37,6 @@
 
 -export([xref/2]).
 
-%% for internal use only
--export([info/2]).
-
 %% ===================================================================
 %% Public API
 %% ===================================================================
@@ -95,44 +92,6 @@
 %% Internal functions
 %% ===================================================================
 
-<<<<<<< HEAD
-info(help, xref) ->
-    ?CONSOLE(
-       "Run cross reference analysis.~n"
-       "~n"
-       "Valid rebar.config options:~n"
-       "  ~p~n"
-       "  ~p~n"
-       "  ~p~n",
-       [
-        {xref_warnings, false},
-        {xref_checks, [exports_not_used, undefined_function_calls]},
-        {xref_queries,
-         [{"(xc - uc) || (xu - x - b"
-           " - (\"mod\":\".*foo\"/\"4\"))",[]}]}
-       ]).
-
-check_exports_not_used() ->
-    {ok, UnusedExports0} = xref:analyze(xref, exports_not_used),
-    UnusedExports = filter_away_ignored(UnusedExports0),
-
-    %% Report all the unused functions
-    display_mfas(UnusedExports, "is unused export (Xref)"),
-    UnusedExports =:= [].
-
-check_undefined_function_calls() ->
-    {ok, UndefinedCalls0} = xref:analyze(xref, undefined_function_calls),
-    UndefinedCalls =
-        [{find_mfa_source(Caller), format_fa(Caller), format_mfa(Target)}
-         || {Caller, Target} <- UndefinedCalls0],
-
-    lists:foreach(
-      fun({{Source, Line}, FunStr, Target}) ->
-              ?CONSOLE("~s:~w: Warning ~s calls undefined function ~s\n",
-                       [Source, Line, FunStr, Target])
-      end, UndefinedCalls),
-    UndefinedCalls =:= [].
-=======
 xref_checks(XrefChecks) ->
     XrefWarnCount = lists:foldl(
         fun(XrefCheck, Acc) ->
@@ -143,7 +102,6 @@
         end,
         0, XrefChecks),
     XrefWarnCount =:= 0.
->>>>>>> 61e79afd
 
 check_query({Query, Value}) ->
     {ok, Answer} = xref:q(xref, Query),
